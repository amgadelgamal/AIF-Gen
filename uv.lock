--- conflicted
+++ resolved
@@ -504,7 +504,6 @@
 ]
 
 [[package]]
-<<<<<<< HEAD
 name = "deepspeed"
 version = "0.16.3"
 source = { registry = "https://pypi.org/simple" }
@@ -530,8 +529,6 @@
 ]
 
 [[package]]
-=======
->>>>>>> 1f5a6d41
 name = "dill"
 version = "0.3.8"
 source = { registry = "https://pypi.org/simple" }
@@ -711,7 +708,6 @@
 [package.optional-dependencies]
 http = [
     { name = "aiohttp" },
-<<<<<<< HEAD
 ]
 
 [[package]]
@@ -736,8 +732,6 @@
 sdist = { url = "https://files.pythonhosted.org/packages/c0/89/37df0b71473153574a5cdef8f242de422a0f5d26d7a9e231e6f169b4ad14/gitpython-3.1.44.tar.gz", hash = "sha256:c87e30b26253bf5418b01b0660f818967f3c503193838337fe5e573331249269", size = 214196 }
 wheels = [
     { url = "https://files.pythonhosted.org/packages/1d/9a/4114a9057db2f1462d5c8f8390ab7383925fe1ac012eaa42402ad65c2963/GitPython-3.1.44-py3-none-any.whl", hash = "sha256:9e0e10cda9bed1ee64bc9a6de50e7e38a9c9943241cd7f585f6df3ed28011110", size = 207599 },
-=======
->>>>>>> 1f5a6d41
 ]
 
 [[package]]
@@ -788,11 +782,7 @@
 
 [[package]]
 name = "huggingface-hub"
-<<<<<<< HEAD
-version = "0.28.1"
-=======
 version = "0.29.0"
->>>>>>> 1f5a6d41
 source = { registry = "https://pypi.org/simple" }
 dependencies = [
     { name = "filelock" },
@@ -803,15 +793,9 @@
     { name = "tqdm" },
     { name = "typing-extensions" },
 ]
-<<<<<<< HEAD
-sdist = { url = "https://files.pythonhosted.org/packages/e7/ce/a734204aaae6c35a22f9956ebcd8d8708ae5b842e15d6f42bd6f49e634a4/huggingface_hub-0.28.1.tar.gz", hash = "sha256:893471090c98e3b6efbdfdacafe4052b20b84d59866fb6f54c33d9af18c303ae", size = 387074 }
-wheels = [
-    { url = "https://files.pythonhosted.org/packages/ea/da/6c2bea5327b640920267d3bf2c9fc114cfbd0a5de234d81cda80cc9e33c8/huggingface_hub-0.28.1-py3-none-any.whl", hash = "sha256:aa6b9a3ffdae939b72c464dbb0d7f99f56e649b55c3d52406f49e0a5a620c0a7", size = 464068 },
-=======
 sdist = { url = "https://files.pythonhosted.org/packages/e2/ac/9f7010c8b050d80b64bfddcc09ef4a4450ae4369940d1b01fa13f5d083de/huggingface_hub-0.29.0.tar.gz", hash = "sha256:64034c852be270cac16c5743fe1f659b14515a9de6342d6f42cbb2ede191fc80", size = 389753 }
 wheels = [
     { url = "https://files.pythonhosted.org/packages/2a/4d/8092df2cb0cafa9fcaf691db851b2fccfe9cad4048e081436bbbdf56e4e1/huggingface_hub-0.29.0-py3-none-any.whl", hash = "sha256:c02daa0b6bafbdacb1320fdfd1dc7151d0940825c88c4ef89837fdb1f6ea0afe", size = 468012 },
->>>>>>> 1f5a6d41
 ]
 
 [[package]]
@@ -1075,7 +1059,6 @@
 ]
 
 [[package]]
-<<<<<<< HEAD
 name = "msgpack"
 version = "1.1.0"
 source = { registry = "https://pypi.org/simple" }
@@ -1139,8 +1122,6 @@
 ]
 
 [[package]]
-=======
->>>>>>> 1f5a6d41
 name = "multidict"
 version = "6.1.0"
 source = { registry = "https://pypi.org/simple" }
@@ -1594,7 +1575,6 @@
 ]
 
 [[package]]
-<<<<<<< HEAD
 name = "peft"
 version = "0.14.0"
 source = { registry = "https://pypi.org/simple" }
@@ -1616,8 +1596,6 @@
 ]
 
 [[package]]
-=======
->>>>>>> 1f5a6d41
 name = "platformdirs"
 version = "4.3.6"
 source = { registry = "https://pypi.org/simple" }
@@ -1741,7 +1719,6 @@
 ]
 
 [[package]]
-<<<<<<< HEAD
 name = "protobuf"
 version = "5.29.3"
 source = { registry = "https://pypi.org/simple" }
@@ -1782,8 +1759,6 @@
 ]
 
 [[package]]
-=======
->>>>>>> 1f5a6d41
 name = "pyarrow"
 version = "19.0.1"
 source = { registry = "https://pypi.org/simple" }
@@ -2349,7 +2324,6 @@
 ]
 
 [[package]]
-<<<<<<< HEAD
 name = "smmap"
 version = "5.0.2"
 source = { registry = "https://pypi.org/simple" }
@@ -2359,8 +2333,6 @@
 ]
 
 [[package]]
-=======
->>>>>>> 1f5a6d41
 name = "sniffio"
 version = "1.3.1"
 source = { registry = "https://pypi.org/simple" }
@@ -2729,7 +2701,6 @@
 ]
 
 [[package]]
-<<<<<<< HEAD
 name = "wandb"
 version = "0.19.6"
 source = { registry = "https://pypi.org/simple" }
@@ -2764,8 +2735,6 @@
 ]
 
 [[package]]
-=======
->>>>>>> 1f5a6d41
 name = "xxhash"
 version = "3.5.0"
 source = { registry = "https://pypi.org/simple" }
