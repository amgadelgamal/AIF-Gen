--- conflicted
+++ resolved
@@ -25,12 +25,8 @@
     --logging_steps 10 \
     --eval_strategy steps \
     --eval_steps 5 \
-<<<<<<< HEAD
-    --max_length 2048
-=======
     --max_length 2048 \
     --wandb_entity aifgen
->>>>>>> 96f9fdec
 ```
 
 ### With LoRA and Push to Hub
