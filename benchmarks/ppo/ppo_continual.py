"""Adaptation of the PPO TRL training script for continual learning with task-based logging."""

import os

import torch
import wandb as wb
from continual_ppo_trainer import (
    ContinualPPOArguments,
    ContinualPPOConfig,
    ContinualPPOTrainer,
)
from datasets import Dataset
from transformers import (
    AutoModelForCausalLM,
    AutoModelForSequenceClassification,
    AutoTokenizer,
)
from trl import (
    ModelConfig,
    TrlParser,
    get_kbit_device_map,
    get_peft_config,
    get_quantization_config,
)
from trl.trainer.utils import SIMPLE_CHAT_TEMPLATE

from benchmarks.dataloading import init_continual_dataset


def main(
    script_args: ContinualPPOArguments,
    training_args: ContinualPPOConfig,
    model_args: ModelConfig,
) -> None:
    # Determine torch dtype and quantization configs
    torch_dtype = (
        model_args.torch_dtype
        if model_args.torch_dtype in ['auto', None]
        else getattr(torch, model_args.torch_dtype)
    )
<<<<<<< HEAD
    quantization_config = get_quantization_config(model_args)
=======
    if script_args.wandb_run_name is not None:
        training_args.run_name = script_args.wandb_run_name
>>>>>>> ba0b64a0

    # Model & Tokenizer Setup
    model_kwargs = dict(
        revision=model_args.model_revision,
        attn_implementation=model_args.attn_implementation,
        torch_dtype=torch_dtype,
        use_cache=False if training_args.gradient_checkpointing else True,
        device_map=get_kbit_device_map() if quantization_config is not None else None,
        quantization_config=quantization_config,
    )

    # Load main model and (optionally) reference model
    model = str(training_args.sft_model_path)
    policy = AutoModelForCausalLM.from_pretrained(
        training_args.sft_model_path,
        trust_remote_code=model_args.trust_remote_code,
        **model_kwargs,
    )
    peft_config = get_peft_config(model_args)
    if peft_config is None:
        ref_policy = AutoModelForCausalLM.from_pretrained(
            training_args.sft_model_path,
            trust_remote_code=model_args.trust_remote_code,
            **model_kwargs,
        )
    else:
        ref_policy = None

    # Load value model and policy model (main model)
    value_model = AutoModelForSequenceClassification.from_pretrained(
        script_args.value_model_path,
        trust_remote_code=model_args.trust_remote_code,
        num_labels=1,
    )

    # Load tokenizer and set chat template if needed
    tokenizer = AutoTokenizer.from_pretrained(
        training_args.sft_model_path,
        trust_remote_code=model_args.trust_remote_code,
    )
    if tokenizer.pad_token is None:
        tokenizer.pad_token = tokenizer.eos_token
    if tokenizer.chat_template is None:
        tokenizer.chat_template = SIMPLE_CHAT_TEMPLATE

    # Initialize continual dataset
    continual_dataset: list[dict[str, Dataset]] = init_continual_dataset(
        script_args.dataset_name,
        mock=training_args.mock,
        tokenizer=tokenizer,
        tools=None,
    )
    output_dir = training_args.output_dir

    # Validate reward model paths if provided
    for i, _ in enumerate(continual_dataset):
        reward_path = os.path.join(training_args.reward_model_path, str(i))
        if not os.path.exists(reward_path):
            raise FileNotFoundError(
                f'Reward model not found for dataset {i} at {reward_path}'
            )

    # Extract clean dataset name for repo naming
    clean_dataset_name = os.path.basename(script_args.dataset_name)
    if '.' in clean_dataset_name:
        clean_dataset_name = clean_dataset_name.split('.')[0]

    # Task Loop
    for i, dataset in enumerate(continual_dataset):
        # Build custom repository name for this task
        custom_repo_name = (
            model.split('/')[-1] + '_' + clean_dataset_name + '_PPO_' + str(i)
        )
        if training_args.push_to_hub:
            training_args.hub_model_id = custom_repo_name
        training_args.output_dir = os.path.join(output_dir, custom_repo_name)

        # Load reward model based on naming convention (expects suffix with task index)
        reward_model = AutoModelForSequenceClassification.from_pretrained(
            os.path.join(training_args.reward_model_path, str(i)), num_labels=1
        )

        ################
        # Training and Evaluation
        ################
        trainer = ContinualPPOTrainer(
            args=training_args,
            processing_class=tokenizer,
            model=policy,
            ref_model=ref_policy,
            reward_model=reward_model,
            value_model=value_model,
            train_dataset=dataset[script_args.dataset_train_split],
            eval_dataset=dataset[script_args.dataset_test_split],
            peft_config=peft_config,
        )
        # Set current task in trainer for task-based logging
        trainer.set_task(f'task_{i}')

        print(f'Training on task: {custom_repo_name}')
        trainer.train()

        if training_args.eval_strategy != 'no':
            # Mark final evaluation for this task so metrics are logged under eval.last as well
            trainer.mark_final_eval(True)
            metrics = trainer.evaluate()
            trainer.mark_final_eval(False)

            # Log dataset and task-specific metrics
            if i == 0:
                trainer.log({'dataset': {'name': script_args.dataset_name}})
            metrics['dataset'] = i
            print(f'Evaluation metrics for dataset {i}: {metrics}')
            trainer.log_metrics(f'eval/dataset/{i}', metrics)
            trainer.save_metrics('eval', metrics)

            # Log metrics to WandB
            wb.log({'eval': {'last': metrics}})  # type: ignore[attr-defined]
            wb.log({f'task/{custom_repo_name}/last': metrics})  # type: ignore[attr-defined]

        # Save model checkpoint and optionally push
        if not training_args.push_to_hub:
            trainer.save_model(os.path.join(training_args.output_dir, 'last'))
        else:
            trainer.push_to_hub(
                model_name=custom_repo_name,
                dataset_name='Continual_PPO_' + clean_dataset_name + '_' + str(i),
            )

        # Cleanup DeepSpeed engine if used and free GPU memory
        if hasattr(trainer, 'deepspeed') and trainer.deepspeed is not None:
            del trainer.deepspeed
        torch.cuda.empty_cache()

    print('Training completed for all tasks!')


if __name__ == '__main__':
    dataclass_types = (ContinualPPOArguments, ContinualPPOConfig, ModelConfig)
    parser = TrlParser(dataclass_types)
    script_args, training_args, model_args = parser.parse_args_and_config()
    main(script_args, training_args, model_args)<|MERGE_RESOLUTION|>--- conflicted
+++ resolved
@@ -38,12 +38,9 @@
         if model_args.torch_dtype in ['auto', None]
         else getattr(torch, model_args.torch_dtype)
     )
-<<<<<<< HEAD
     quantization_config = get_quantization_config(model_args)
-=======
     if script_args.wandb_run_name is not None:
         training_args.run_name = script_args.wandb_run_name
->>>>>>> ba0b64a0
 
     # Model & Tokenizer Setup
     model_kwargs = dict(
