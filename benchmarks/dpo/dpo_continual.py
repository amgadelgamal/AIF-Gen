--- conflicted
+++ resolved
@@ -14,11 +14,7 @@
     --eval_strategy steps \
     --eval_steps 50 \
     --run_output_dir Qwen2-0.5B-DPO \
-<<<<<<< HEAD
     --no_remove_unused_columns
-=======
-    --no_remove_unused_columns.
->>>>>>> 9cc3d4fe
 
 LoRA:
 python benchmarks/dpo/dpo_continual.py \
