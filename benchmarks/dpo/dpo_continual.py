--- conflicted
+++ resolved
@@ -1,15 +1,12 @@
 """Adaptation of the DPO TRL training script for continual learning."""
 
 import torch
-<<<<<<< HEAD
 import wandb as wb
 from continual_dpo_trainer import (
     ContinualDPOArguments,
     ContinualDPOConfig,
     ContinualDPOTrainer,
 )
-=======
->>>>>>> ba0b64a0
 from datasets import Dataset
 from transformers import (
     AutoModelForCausalLM,
@@ -98,7 +95,6 @@
     )
     output_dir = training_args.output_dir
 
-<<<<<<< HEAD
     # Validate reward model paths if provided
     if training_args.reward_model_path is not None:
         for i, _ in enumerate(continual_dataset):
@@ -109,8 +105,6 @@
                 )
 
     # Task Loop
-=======
->>>>>>> ba0b64a0
     for i, dataset in enumerate(continual_dataset):
         current_dataset_name: str = f'dataset-{i}'
         training_args.output_dir = f'{output_dir}/{current_dataset_name}'
