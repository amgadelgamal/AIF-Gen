--- conflicted
+++ resolved
@@ -193,11 +193,7 @@
 ) -> Tuple[Optional[float], int, str]:
     try:
 
-<<<<<<< HEAD
-        class _ValidationResponse(pydantic.BaseModel, extra='forbid'):  # type: ignore
-=======
         class _ValidationResponse(pydantic.BaseModel, extra='forbid'):
->>>>>>> b24bbd3d
             score: float
 
         async with async_semaphore:
