import json
import pathlib
from dataclasses import asdict
from typing import Any, Dict, List, Union

from aif_gen.task import AlignmentTask

from .alignment_sample import AlignmentDatasetSample


class AlignmentDataset:
    r"""Container object for an Alignment Dataset.

    Args:
        task (AligmnentTask): The AlignmentTask associated with the dataset.
        samples (List[AlignmentDatasetSample]): The samples in this AlignmentDataset.
        train_frac (float): Fraction of samples that belong to the training split.

    Raises:
        ValueError: If train_frac is not in the interval [0, 1.0]
    """

    def __init__(
        self,
        task: AlignmentTask,
        samples: List[AlignmentDatasetSample],
        train_frac: float = 1.0,
    ) -> None:
        self._task = task
        self._samples = samples

        if not (0 <= train_frac <= 1):
            raise ValueError(f'Train fraction must be in [0, 1] but got: {train_frac}')
        self._train_frac = train_frac

    @property
    def task(self) -> AlignmentTask:
        r"""AlignmentTask: The task associated with the AlignmentDataset."""
        return self._task

    @property
    def train_frac(self) -> float:
        r"""Fraction of samples that belong to the training split."""
        return self._train_frac

    @property
    def test_frac(self) -> float:
        r"""Fraction of samples that belong to the testing split."""
        return 1.0 - self._train_frac

    @property
    def samples(self) -> List[AlignmentDatasetSample]:
        r"""List[AlignmentDatasetSample]: The list of samples associated with the AlignmentDataset."""
        return self._samples

    @property
    def train(self) -> List[AlignmentDatasetSample]:
        r"""List[AlignmentDatasetSample]: The list of training samples associated with the AlignmentDataset."""
        return self.samples[: self.num_train_samples]

    @property
    def test(self) -> List[AlignmentDatasetSample]:
        r"""List[AlignmentDatasetSample]: The list of testing samples associated with the AlignmentDataset."""
        return self.samples[self.num_train_samples :]

    @property
    def num_samples(self) -> int:
        r"""int: The number of samples associated with the AlignmentDataset."""
        return len(self.samples)

    @property
    def num_train_samples(self) -> int:
        r"""int: The number of training samples associated with the AlignmentDataset."""
        return int(self.train_frac * len(self.samples))

    @property
    def num_test_samples(self) -> int:
        r"""int: The number of test samples associated with the AlignmentDataset."""
        return self.num_samples - self.num_train_samples

    def __len__(self) -> int:
        return self.num_samples

    def __getitem__(
        self, key: Union[slice, int]
    ) -> Union[AlignmentDatasetSample, List[AlignmentDatasetSample]]:
        # Slicing directly on the samples
        return self.samples[key]

<<<<<<< HEAD
    def append(self, sample: AlignmentDatasetSample) -> None:
        r"""Append a single AlignmentDatasetSample to the Alignment Dataset.

        Args:
            sample (AlignmentDatasetSample): The new sample to add.

        Raises:
            TypeError: if the sample is not of type AlignmentDatasetSample.
        """
        if isinstance(sample, AlignmentDatasetSample):
            self.samples.append(sample)
        else:
            raise TypeError(
                f'Sample: {sample} must be of type AlignmentDatasetSample but got {sample.__class__.__name__}'
            )

    def extend(self, samples: List[AlignmentDatasetSample]) -> None:
        r"""Add multiple AlignmentDatasetSample's to the Alignment Dataset.

        Args:
            samples (List[AlignmentDatasetSample]): The new samples to add.

        Raises:
            TypeError: if any sample is not of type AlignmentDatasetSample.
        """
        for sample in samples:
            self.append(sample)

    def to_json(self, file_path: Union[str, pathlib.Path]) -> None:
=======
    def to_json(self, file_path: str) -> None:
>>>>>>> 81aa0463
        r"""Save the AlignmentDataset to a json file.

        Note: Uses to_dict() under the hood to get a dictionary representation.

        Args:
            file_path (Union[str, pathlib.Path]): The os.pathlike object to write to.
        """
        dataset_dict = self.to_dict()
        with open(file_path, 'w') as f:
            json.dump(dataset_dict, f)

    def to_dict(self) -> Dict[str, Any]:
        r"""Convert the AlignmentDataset to dictionary represenetation.

        Note: This method is the functional inverse of AlignmentDataset.from_dict().

        Returns:
            Dict[str, Any]: The dictionary representation of the AlignmentDataset.
        """
        dataset_dict: Dict[str, Any] = {}
        dataset_dict['task'] = self.task.to_dict()
        dataset_dict['train'] = []
        dataset_dict['test'] = []

        for sample in self.train:
            dataset_dict['train'].append(asdict(sample))

        for sample in self.test:
            dataset_dict['test'].append(asdict(sample))

        return dataset_dict

    @classmethod
    def from_json(cls, file_path: Union[str, pathlib.Path]) -> 'AlignmentDataset':
        r"""Load the AlignmentDataset from a json file.

        Note: Uses AlignmentDataset.from_dict() under the hood to parse the representation.

        Args:
            file_path (Union[str, pathlib.Path]): The os.pathlike object to read from.

        Returns:
            AlignmentDataset: The newly constructed AlignmentDataset.
        """
        with open(file_path, 'r') as f:
            dataset_dict = json.load(f)

        return cls.from_dict(dataset_dict)

    @classmethod
    def from_dict(cls, dataset_dict: Dict[str, Any]) -> 'AlignmentDataset':
        r"""Construct an AlignmentDataset from dictionary representation.

        Note:
            Expects 'task', and 'train', 'test' keys to be present in the dictionary.
            The 'task' value should be parsable by AlignmentTask.from_dict().
            The 'train' and 'test' value should be a list of dictionaries, each of which
            are parsable by AlignmentDatasetSample.

        Args:
            dataset_dict (Dict[str, Any]): The dictionary that encodes the AlignmentDataset.

        Returns:
            AlignmentDataset: The newly constructed AlignmentDataset.

        Raises:
            ValueError: If the input dictionary is missing any required keys.
        """
        task = AlignmentTask.from_dict(dataset_dict['task'])
        samples = []
        for sample in dataset_dict['train']:
            sample = AlignmentDatasetSample(**sample)
            samples.append(sample)

        num_train_samples = len(samples)

        for sample in dataset_dict['test']:
            sample = AlignmentDatasetSample(**sample)
            samples.append(sample)

        train_frac = num_train_samples / len(samples)
        return cls(task, samples, train_frac)<|MERGE_RESOLUTION|>--- conflicted
+++ resolved
@@ -87,39 +87,7 @@
         # Slicing directly on the samples
         return self.samples[key]
 
-<<<<<<< HEAD
-    def append(self, sample: AlignmentDatasetSample) -> None:
-        r"""Append a single AlignmentDatasetSample to the Alignment Dataset.
-
-        Args:
-            sample (AlignmentDatasetSample): The new sample to add.
-
-        Raises:
-            TypeError: if the sample is not of type AlignmentDatasetSample.
-        """
-        if isinstance(sample, AlignmentDatasetSample):
-            self.samples.append(sample)
-        else:
-            raise TypeError(
-                f'Sample: {sample} must be of type AlignmentDatasetSample but got {sample.__class__.__name__}'
-            )
-
-    def extend(self, samples: List[AlignmentDatasetSample]) -> None:
-        r"""Add multiple AlignmentDatasetSample's to the Alignment Dataset.
-
-        Args:
-            samples (List[AlignmentDatasetSample]): The new samples to add.
-
-        Raises:
-            TypeError: if any sample is not of type AlignmentDatasetSample.
-        """
-        for sample in samples:
-            self.append(sample)
-
     def to_json(self, file_path: Union[str, pathlib.Path]) -> None:
-=======
-    def to_json(self, file_path: str) -> None:
->>>>>>> 81aa0463
         r"""Save the AlignmentDataset to a json file.
 
         Note: Uses to_dict() under the hood to get a dictionary representation.
