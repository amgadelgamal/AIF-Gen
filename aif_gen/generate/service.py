--- conflicted
+++ resolved
@@ -134,13 +134,6 @@
         if cache is not None:
             await cache.close()
 
-
-<<<<<<< HEAD
-@backoff.on_exception(
-    backoff.expo,
-    (openai.RateLimitError, openai.InternalServerError, openai.APITimeoutError),
-)
-=======
 @lru_cache(maxsize=None)
 def get_tries(default: int = 3) -> int:
     if 'BACKOFF_RETRIES' in os.environ:
@@ -150,9 +143,11 @@
             logging.warning(f'Failed to parse BACKOFF_RETRIES, using: {default}')
     return default
 
-
-@backoff.on_exception(backoff.expo, (openai.RateLimitError,), max_tries=get_tries())
->>>>>>> 46a16482
+@backoff.on_exception(
+    backoff.expo,
+    (openai.RateLimitError, openai.InternalServerError, openai.APITimeoutError),
+    max_tries=get_tries()
+)
 async def _generate_sample(
     task: AlignmentTask,
     client: openai.AsyncOpenAI,
