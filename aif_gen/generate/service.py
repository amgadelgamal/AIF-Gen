--- conflicted
+++ resolved
@@ -187,17 +187,10 @@
     """
     try:
 
-<<<<<<< HEAD
-        class _PromptProposal(pydantic.BaseModel, extra='forbid'):  # type: ignore
-            prompt: str
-
-        class _ResponsePair(pydantic.BaseModel, extra='forbid'):  # type: ignore
-=======
         class _PromptProposal(pydantic.BaseModel, extra='forbid'):
             prompt: str
 
         class _ResponsePair(pydantic.BaseModel, extra='forbid'):
->>>>>>> b24bbd3d
             chosen: str
             rejected: str
 
