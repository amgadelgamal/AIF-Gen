--- conflicted
+++ resolved
@@ -148,8 +148,8 @@
         async with async_semaphore:
             response = await client.chat.completions.create(
                 model=model_name,
-<<<<<<< HEAD
                 messages=[{"role": "user", "content": meta_prompt}],
+                max_tokens=256,
                 response_format={
                     "type": "json_schema",
                     "json_schema": {
@@ -158,10 +158,6 @@
                         "strict": True,
                     },
                 },
-=======
-                messages=[{'role': 'user', 'content': meta_prompt}],
-                max_tokens=256,  # TODO: Make this configurable
->>>>>>> ba0b64a0
             )
 
         response_text = response.choices[0].message.content
