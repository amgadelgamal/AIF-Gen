--- conflicted
+++ resolved
@@ -45,8 +45,6 @@
         return cls(domain, objective, preference)
 
     def to_dict(self) -> Dict[str, Any]:
-<<<<<<< HEAD
-=======
         r"""Convert the AlignmentTask to dictionary represenetation.
 
         Note: This method is the functional inverse of AlignmentTask.from_dict().
@@ -54,7 +52,6 @@
         Returns:
             Dict[str, Any]: The dictionary representation of the alignmentTask.
         """
->>>>>>> 7d92d489
         return {
             'domain': self.domain.to_dict(),
             'objective': self.objective,
