import pytest

from aif_gen.task import AlignmentTask, Domain


def test_init():
    component_dict = {
        'Component A': {
            'seed_words': ['a_foo', 'a_bar', 'a_baz'],
            'description': 'A Mock Domain Component',
        },
        'Component B': {
            'seed_words': ['b_foo', 'b_bar', 'b_baz'],
            'description': 'B Mock Domain Component',
        },
    }
    domain = Domain.from_dict(component_dict)
    objective = 'Mock Objective'
    preference = 'Mock Preference'

    task = AlignmentTask(domain, objective, preference)
    exp_str = f'AlignmentTask({str(domain)}, Objective: Mock Objective, Preference: Mock Preference)'
    assert str(task) == exp_str


def test_init_from_dict():
    task_dict = {
        'domain': {
            'Component A': {
                'seed_words': ['a_foo', 'a_bar', 'a_baz'],
                'description': 'A Mock Domain Component',
            },
            'Component B': {
                'seed_words': ['b_foo', 'b_bar', 'b_baz'],
                'description': 'B Mock Domain Component',
            },
        },
        'objective': 'Mock Objective',
        'preference': 'Mock Preference',
    }

    task = AlignmentTask.from_dict(task_dict)
    domain = Domain.from_dict(task_dict['domain'])
    exp_str = f'AlignmentTask({str(domain)}, Objective: Mock Objective, Preference: Mock Preference)'
    assert str(task) == exp_str


def test_init_from_dict_missing_keys():
    task_dict = {  # Missing 'domain' key
        'objective': 'Mock Objective',
        'preference': 'Mock Preference',
    }

    with pytest.raises(ValueError):
        _ = AlignmentTask.from_dict(task_dict)


<<<<<<< HEAD
@pytest.mark.skip(reason='Not implemented, waiting for Domain PR')
def test_to_dict():
    task_dict = {
        'domain': 'Mock Domain',
=======
def test_to_dict_no_weights():
    task_dict = {
        'domain': {
            'Component A': {
                'seed_words': ['a_foo', 'a_bar', 'a_baz'],
                'description': 'A Mock Domain Component',
            },
            'Component B': {
                'seed_words': ['b_foo', 'b_bar', 'b_baz'],
                'description': 'B Mock Domain Component',
            },
        },
>>>>>>> 7d92d489
        'objective': 'Mock Objective',
        'preference': 'Mock Preference',
    }

<<<<<<< HEAD
    task = AlignmentTask.from_dict(task_dict)
    assert task.to_dict() == task_dict
=======
    # Note: We automatically add uniform weights to the domain if they were not specified
    expected_dict = task_dict
    expected_dict['domain']['Component A']['weight'] = 0.5
    expected_dict['domain']['Component B']['weight'] = 0.5

    task = AlignmentTask.from_dict(task_dict)
    assert expected_dict == task.to_dict()


def test_to_dict_with_weights():
    task_dict = {
        'domain': {
            'Component A': {
                'weight': 0.3,
                'seed_words': ['a_foo', 'a_bar', 'a_baz'],
                'description': 'A Mock Domain Component',
            },
            'Component B': {
                'weight': 0.7,
                'seed_words': ['b_foo', 'b_bar', 'b_baz'],
                'description': 'B Mock Domain Component',
            },
        },
        'objective': 'Mock Objective',
        'preference': 'Mock Preference',
    }

    expected_dict = task_dict

    task = AlignmentTask.from_dict(task_dict)
    assert expected_dict == task.to_dict()
>>>>>>> 7d92d489
<|MERGE_RESOLUTION|>--- conflicted
+++ resolved
@@ -55,12 +55,6 @@
         _ = AlignmentTask.from_dict(task_dict)
 
 
-<<<<<<< HEAD
-@pytest.mark.skip(reason='Not implemented, waiting for Domain PR')
-def test_to_dict():
-    task_dict = {
-        'domain': 'Mock Domain',
-=======
 def test_to_dict_no_weights():
     task_dict = {
         'domain': {
@@ -73,15 +67,10 @@
                 'description': 'B Mock Domain Component',
             },
         },
->>>>>>> 7d92d489
         'objective': 'Mock Objective',
         'preference': 'Mock Preference',
     }
 
-<<<<<<< HEAD
-    task = AlignmentTask.from_dict(task_dict)
-    assert task.to_dict() == task_dict
-=======
     # Note: We automatically add uniform weights to the domain if they were not specified
     expected_dict = task_dict
     expected_dict['domain']['Component A']['weight'] = 0.5
@@ -112,5 +101,4 @@
     expected_dict = task_dict
 
     task = AlignmentTask.from_dict(task_dict)
-    assert expected_dict == task.to_dict()
->>>>>>> 7d92d489
+    assert expected_dict == task.to_dict()