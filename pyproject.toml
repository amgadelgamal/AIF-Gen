--- conflicted
+++ resolved
@@ -17,11 +17,8 @@
 dependencies = [
     "backoff>=2.2.1",
     "click>=8.1.8",
-<<<<<<< HEAD
+    "datasets>=3.3.1",
     "nltk>=3.9.1",
-=======
-    "datasets>=3.3.1",
->>>>>>> 1f5a6d41
     "numpy>=2.0.2",
     "openai>=1.61.1",
     "pydantic>=2.10.4",
