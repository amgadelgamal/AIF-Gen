[build-system]
requires = ["flit_core >=3.2,<4"]
build-backend = "flit_core.buildapi"

[project.scripts]
aif = "aif_gen._cli.main:cli"

[project]
name = "aif-gen"
version = "0.1.0"
description = "A tool for generating synthetic, continual RLHF preference datasets"
readme = "README.md"
requires-python = ">=3.9"
authors = [
    {name="Jacob Chmura", email="jacobpaul.chmura@gmail.com"},
]
dependencies = [
    "backoff>=2.2.1",
    "click>=8.1.8",
    "datasets>=3.3.1",
    "nltk>=3.9.1",
    "numpy>=2.0.2",
    "openai>=1.61.1",
    "pydantic>=2.10.4",
    "pytest-asyncio>=0.25.3",
    "pytest-mock>=3.14.0",
    "torch==2.3.0",
    "transformers>=4.49.0",
    "types-pyyaml>=6.0.12.20241230",
]

[dependency-groups]
dev = [
    "isort>=5.13.2",
    "mypy>=1.13.0",
    "pre-commit>=4.0.1",
    "pytest-cov>=6.0.0",
    "pytest>=8.3.3",
    "ruff>=0.7.3",
    "sphinx>=7.4.7",
    "sphinx-rtd-theme>=3.0.2",
]
benchmarks-dpo = [
    "datasets>=3.2.0",
    "deepspeed>=0.16.3",
    "peft>=0.14.0",
    "submitit>=1.5.2",
    "transformers>=4.48.3",
    "trl>=0.14.0",
    "wandb>=0.19.6",
]
<<<<<<< HEAD
benchmarks-copr = [
    "accelerate>=1.3.0",
    "apex>=0.9.10.dev0",
    "bitsandbytes==0.42.0",
    "deepspeed>=0.16.3",
    "einops>=0.8.0",
    "huggingface-hub>=0.27.1",
    "nemo>=6.0.3",
    "omegaconf>=2.3.0",
    "pipreqs>=0.5.0",
    "pytorch-lightning>=2.5.0.post0",
    "pyyaml>=6.0.2",
    "ray>=2.41.0",
    "requests>=2.32.3",
    "rich>=13.9.4",
    "scikit-learn>=1.6.1",
    "torchtyping>=0.1.5",
    "tqdm>=4.67.1",
    "wandb>=0.19.4",
    "opendelta @ git+https://github.com/thunlp/OpenDelta.git",
    "evaluate>=0.4.3",
=======
benchmarks-ppo = [
    "accelerate==0.34.2",
    "datasets>=3.2.0",
    "deepspeed==0.16.3",
    "peft>=0.14.0",
    "submitit>=1.5.2",
    "transformers>=4.48.3",
    "trl>=0.14.0",
    "wandb>=0.19.6",
>>>>>>> 52f364c7
]
benchmarks = [
    "setuptools>=75.8.0",
]

[tool.mypy]
files = ["aif_gen"]
install_types = true
non_interactive = true
ignore_missing_imports = true
show_error_codes = true
warn_redundant_casts = true
warn_unused_configs = true
warn_unused_ignores = true
disallow_untyped_defs = true
disallow_incomplete_defs = true

[tool.isort]
multi_line_output = 3
include_trailing_comma = true
skip = [".gitignore", "__init__.py"]

[tool.ruff]
exclude = ["benchmarks/COPR/*"]
force-exclude = true
src = ["aif_gen"]
line-length = 88
indent-width = 4
target-version = "py39"

[tool.ruff.lint]
select = [
    "D",  # pydocstyle
]
ignore = [
    "D100",  # Ignore "Missing docstring in public module"
    "D101",  # Ignore "Missing docstring in public class"
    "D102",  # Ignore "Missing docstring in public method"
    "D103",  # Ignore "Missing docstring in public function"
    "D104",  # Ignore "Missing docstring in public package"
    "D105",  # Ignore "Missing docstring in magic method"
    "D107",  # Ignore "Missing docstring in __init__"
    "D205",  # Ignore "blank line required between summary line and description"
]
exclude = ["benchmarks/COPR/"]

[tool.ruff.format]
quote-style = "single"
exclude = ["benchmarks/COPR/"]

[tool.ruff.lint.pydocstyle]
convention = "google"

[tool.pytest.ini_options]
addopts = [
    "--capture=no",
    "--color=yes",
    "-vvv",
]

[tool.coverage.run]
source = ["aif_gen"]

[tool.coverage.report]
exclude_lines = [
    "pragma: no cover",
    "pass",
    "raise NotImplementedError",
    "register_parameter",
    "torch.cuda.is_available",
]<|MERGE_RESOLUTION|>--- conflicted
+++ resolved
@@ -49,29 +49,6 @@
     "trl>=0.14.0",
     "wandb>=0.19.6",
 ]
-<<<<<<< HEAD
-benchmarks-copr = [
-    "accelerate>=1.3.0",
-    "apex>=0.9.10.dev0",
-    "bitsandbytes==0.42.0",
-    "deepspeed>=0.16.3",
-    "einops>=0.8.0",
-    "huggingface-hub>=0.27.1",
-    "nemo>=6.0.3",
-    "omegaconf>=2.3.0",
-    "pipreqs>=0.5.0",
-    "pytorch-lightning>=2.5.0.post0",
-    "pyyaml>=6.0.2",
-    "ray>=2.41.0",
-    "requests>=2.32.3",
-    "rich>=13.9.4",
-    "scikit-learn>=1.6.1",
-    "torchtyping>=0.1.5",
-    "tqdm>=4.67.1",
-    "wandb>=0.19.4",
-    "opendelta @ git+https://github.com/thunlp/OpenDelta.git",
-    "evaluate>=0.4.3",
-=======
 benchmarks-ppo = [
     "accelerate==0.34.2",
     "datasets>=3.2.0",
@@ -81,7 +58,6 @@
     "transformers>=4.48.3",
     "trl>=0.14.0",
     "wandb>=0.19.6",
->>>>>>> 52f364c7
 ]
 benchmarks = [
     "setuptools>=75.8.0",
