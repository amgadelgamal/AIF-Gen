--- conflicted
+++ resolved
@@ -37,7 +37,6 @@
     "sphinx>=7.4.7",
     "sphinx-rtd-theme>=3.0.2",
 ]
-<<<<<<< HEAD
 benchmarks-dpo = [
     "datasets>=3.2.0",
     "deepspeed>=0.16.3",
@@ -45,10 +44,9 @@
     "transformers>=4.48.3",
     "trl>=0.14.0",
     "wandb>=0.19.6",
-=======
+]
 benchmarks = [
     "setuptools>=75.8.0",
->>>>>>> 2298cad5
 ]
 
 [tool.mypy]
